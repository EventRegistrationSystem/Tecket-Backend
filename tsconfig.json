--- conflicted
+++ resolved
@@ -14,15 +14,8 @@
     /* Type Checking */
     "strict": true,                                      /* Enable all strict type-checking options. */
     "skipLibCheck": true,                                 /* Skip type checking all .d.ts files. */
-<<<<<<< HEAD
-    "types": ["node"]                           /* Type declaration files to be included in the compilation. */
-  },
-  "include": ["src"],
-  "exclude": ["node_modules", "dist", "**/*.test.ts", "**/__tests__/**"]
-=======
     "types": ["node", "jest"]                       /* Type declaration files to be included in the compilation. */
   },
   "include": ["src", "src/__tests__"], // Include test files for type checking by editor/ts-jest
   "exclude": ["node_modules", "dist"] // Main `tsc` build will still exclude tests if they aren't explicitly in `src` for `outDir`
->>>>>>> 2c7833e4
 }