generator client {
  provider = "prisma-client-js"
}

datasource db {
  provider = "mysql"
  url      = env("DATABASE_URL")
}

enum UserRole {
  PARTICIPANT
  ORGANIZER
  ADMIN
}

enum EventType {
  SPORTS
  MUSICAL
  SOCIAL
  VOLUNTEERING
}

enum EventStatus {
  DRAFT
  PUBLISHED
  CANCELLED
  COMPLETED
}

enum TicketStatus {
  ACTIVE
  INACTIVE
  SOLD_OUT
}

enum QuestionType {
  TEXT
  MULTIPLE_CHOICE
  CHECKBOX
  DROPDOWN
  DATE
  EMAIL
  PHONE
}

enum RegistrationStatus {
  PENDING
  CONFIRMED
  CANCELLED
}

enum PaymentMethod {
  CREDIT_CARD
  PAYPAL
  BANK_TRANSFER
}

enum PaymentStatus {
  PENDING
  COMPLETED
  FAILED
  REFUNDED
}

model User {
  id        Int      @id @default(autoincrement()) @map("id")
  firstName String   @map("first_name")
  lastName  String   @map("last_name")
  email     String   @unique
  phoneNo   String?  @map("phone_no")
  role      UserRole @default(PARTICIPANT)
  password  String
  createdAt DateTime @default(now()) @map("created_at")
  updatedAt DateTime @updatedAt @map("updated_at")

  // Relations
  organizedEvents Event[]        @relation("EventOrganizer")
  registrations   Registration[]
  participants Participant[] 

  @@map("users")
}

model Event {
  id            Int         @id @default(autoincrement()) @map("id")
  organiserId   Int         @map("organiser_id")
  name          String
  description   String?     @db.Text
  location      String
  capacity      Int
  eventType     EventType   @map("event_type")
  isFree        Boolean     @default(false) @map("is_free")
  startDateTime DateTime    @map("start_datetime")
  endDateTime   DateTime    @map("end_datetime")
  status        EventStatus @default(DRAFT)
  createdAt     DateTime    @default(now()) @map("created_at")
  updatedAt     DateTime    @updatedAt @map("updated_at")

  // Relations
  organizer      User             @relation("EventOrganizer", fields: [organiserId], references: [id])
  tickets        Ticket[]
  registrations  Registration[]
  eventQuestions EventQuestions[]

  @@map("events")
}

model Question {
  id              Int          @id @default(autoincrement()) @map("id")
  questionText    String       @map("question_text") @db.Text
  questionType    QuestionType @default(TEXT) @map("question_type")
  category        String?
  validationRules Json?        @map("validation_rules")
  createdAt       DateTime     @default(now()) @map("created_at")
  updatedAt       DateTime     @updatedAt @map("updated_at")

  // Relations
  eventQuestions EventQuestions[]

  @@map("questions")
}

model EventQuestions {
  id           Int     @id @default(autoincrement()) @map("id")
  eventId      Int     @map("event_id")
  questionId   Int     @map("question_id")
  isRequired   Boolean @default(false) @map("is_required")
  displayOrder Int     @map("display_order")

  createdAt DateTime @default(now()) @map("created_at")
  updatedAt DateTime @updatedAt @map("updated_at")

  //Relations
  event     Event      @relation(fields: [eventId], references: [id])
  question  Question   @relation(fields: [questionId], references: [id])
  responses Response[]

  @@map("event_questions")
}

model Response {
  id             Int    @id @default(autoincrement()) @map("id")
<<<<<<< HEAD
  // registrationId Int    @map("registration_id") // Removed field
=======
>>>>>>> 2c7833e4
  attendeeId     Int    @map("attendee_id") // Add link to Attendee
  eqId           Int    @map("eq_id")
  responseText   String @map("response_text") @db.Text

  createdAt DateTime @default(now()) @map("created_at")
  updatedAt DateTime @updatedAt @map("updated_at")

  // Relations
<<<<<<< HEAD
  // registration  Registration   @relation(fields: [registrationId], references: [id]) // Removed relation
  attendee      Attendee       @relation(fields: [attendeeId], references: [id]) // Added relation to Attendee
=======
  attendee      Attendee       @relation(fields: [attendeeId], references: [id]) 
>>>>>>> 2c7833e4
  eventQuestion EventQuestions @relation(fields: [eqId], references: [id])

  @@map("responses")
}

// New model to link Registration and Participant for each attendee
model Attendee {
  id             Int      @id @default(autoincrement())
  registrationId Int      @map("registration_id")
  participantId  Int      @map("participant_id")
  // Optional: Add ticketId if specific ticket types need assignment
  // ticketId       Int?     @map("ticket_id")
  // Optional: Add a unique ticket code if needed for check-in/validation
  // ticketCode     String?  @unique @map("ticket_code")
  createdAt      DateTime @default(now()) @map("created_at")
  updatedAt      DateTime @updatedAt @map("updated_at")

  // Relations
  registration Registration @relation(fields: [registrationId], references: [id])
  participant  Participant  @relation(fields: [participantId], references: [id])
  // ticket       Ticket?      @relation(fields: [ticketId], references: [id]) // Uncomment if ticketId added
  responses    Response[]   // Link responses to this attendee

  @@map("attendees")
}

model Participant {
  id            Int          @id @default(autoincrement()) @map("id")
  email         String       
  firstName     String       @map("first_name")
  lastName      String       @map("last_name")
  phoneNumber    String?   @map("phone_number")
  dateOfBirth    DateTime? @map("date_of_birth")
  address        String?
  city           String?
  state          String?
  zipCode        String?   @map("zip_code")
  country        String?
  createdAt      DateTime  @default(now()) @map("created_at")
  updatedAt      DateTime  @updatedAt @map("updated_at")

  // Relations
  registrations  Registration[] // Relation to registrations where this participant is primary
  attendees      Attendee[]   // Add relation: instances where this participant is an attendee
  userId         Int?      @map("user_id") // Optional link to user account
  user           User?     @relation(fields: [userId], references: [id])

  @@unique([email])
  @@index([city, state, country])
  @@map("participants")
}

model Registration {
  id                Int                @id @default(autoincrement()) @map("id")
  eventId           Int                @map("event_id")
  participantId     Int                @map("participant_id")
  userId            Int?               @map("user_id")
  status            RegistrationStatus @default(PENDING)

  created_at DateTime @default(now()) @map("created_at")
  updated_at DateTime @updatedAt @map("updated_at")

  // Relations
  event       Event        @relation(fields: [eventId], references: [id])
  participant Participant  @relation(fields: [participantId], references: [id]) // Primary participant
  user        User?        @relation(fields: [userId], references: [id])
  purchase    Purchase?
  // responses Response[] 
  attendees   Attendee[]   

  @@map("registrations")
}

model Ticket {
  id            Int          @id @default(autoincrement()) @map("id")
  eventId       Int          @map("event_id")
  name          String
  description   String?      @db.Text
  price         Decimal      @db.Decimal(10, 2)
  quantityTotal Int          @map("quantity_total")
  quantitySold  Int          @default(0) @map("quantity_sold")
  salesStart    DateTime?    @map("sales_start")
  salesEnd      DateTime?    @map("sales_end")
  status        TicketStatus @default(ACTIVE)
  createdAt     DateTime     @default(now()) @map("created_at")
  updatedAt     DateTime     @updatedAt @map("updated_at")

  // Relations
  event     Event      @relation(fields: [eventId], references: [id])
<<<<<<< HEAD
  purchases Purchase[]
=======
  purchaseItems PurchaseItem[] // Added relation to PurchaseItem
>>>>>>> 2c7833e4

  @@map("tickets")
}

model Purchase {
  id             Int     @id @default(autoincrement()) @map("id")
  registrationId Int     @unique @map("registration_id")
<<<<<<< HEAD
  ticketId       Int     @unique @map("ticket_id")
  quantity       Int
  unitPrice      Decimal @map("unit_price") @db.Decimal(10, 2)
  totalPrice     Decimal @map("total_price") @db.Decimal(10, 2)
=======
  totalPrice     Decimal @map("total_price") @db.Decimal(10, 2) 
>>>>>>> 2c7833e4

  createdAt DateTime @default(now()) @map("created_at")
  updatedAt DateTime @updatedAt() @map("updated_at")

  // Relations
  registration Registration @relation(fields: [registrationId], references: [id])
<<<<<<< HEAD
  ticket       Ticket       @relation(fields: [ticketId], references: [id])
  payment      Payment?
=======
  payment      Payment?
  items        PurchaseItem[] // Added relation to PurchaseItem

  // Fields for guest payment authorization
  paymentToken       String?   @unique @map("payment_token") 
  paymentTokenExpiry DateTime? @map("payment_token_expiry")
>>>>>>> 2c7833e4

  @@map("purchases")
}

<<<<<<< HEAD
=======
// New model for individual items within a purchase
model PurchaseItem {
  id        Int     @id @default(autoincrement())
  purchaseId Int     @map("purchase_id")
  ticketId   Int     @map("ticket_id")
  quantity   Int
  unitPrice  Decimal @map("unit_price") @db.Decimal(10, 2) // Price per ticket at time of purchase

  // Relations
  purchase Purchase @relation(fields: [purchaseId], references: [id])
  ticket   Ticket   @relation(fields: [ticketId], references: [id])

  @@map("purchase_items")
}

>>>>>>> 2c7833e4
model Payment {
  id            Int           @id @default(autoincrement()) @map("id")
  purchaseId    Int           @unique @map("purchase_id")
  stripePaymentIntentId  String        @unique @map("stripe_payment_intent_id") 
  amount        Decimal       @db.Decimal(10, 2)
  currency               String        // Added for Stripe (e.g., "aud", "usd")
  paymentMethod PaymentMethod @map("payment_method") // Keep for now, might adjust later based on Stripe methods used
  status        PaymentStatus @default(PENDING) @map("status")

  createdAt DateTime @default(now()) @map("created_at")
  updatedAt DateTime @updatedAt @map("updated_at")

  // Relations
  purchase Purchase @relation(fields: [purchaseId], references: [id])

  @@map("payments")
}<|MERGE_RESOLUTION|>--- conflicted
+++ resolved
@@ -140,10 +140,6 @@
 
 model Response {
   id             Int    @id @default(autoincrement()) @map("id")
-<<<<<<< HEAD
-  // registrationId Int    @map("registration_id") // Removed field
-=======
->>>>>>> 2c7833e4
   attendeeId     Int    @map("attendee_id") // Add link to Attendee
   eqId           Int    @map("eq_id")
   responseText   String @map("response_text") @db.Text
@@ -152,12 +148,7 @@
   updatedAt DateTime @updatedAt @map("updated_at")
 
   // Relations
-<<<<<<< HEAD
-  // registration  Registration   @relation(fields: [registrationId], references: [id]) // Removed relation
-  attendee      Attendee       @relation(fields: [attendeeId], references: [id]) // Added relation to Attendee
-=======
   attendee      Attendee       @relation(fields: [attendeeId], references: [id]) 
->>>>>>> 2c7833e4
   eventQuestion EventQuestions @relation(fields: [eqId], references: [id])
 
   @@map("responses")
@@ -247,11 +238,8 @@
 
   // Relations
   event     Event      @relation(fields: [eventId], references: [id])
-<<<<<<< HEAD
-  purchases Purchase[]
-=======
   purchaseItems PurchaseItem[] // Added relation to PurchaseItem
->>>>>>> 2c7833e4
+
 
   @@map("tickets")
 }
@@ -259,37 +247,23 @@
 model Purchase {
   id             Int     @id @default(autoincrement()) @map("id")
   registrationId Int     @unique @map("registration_id")
-<<<<<<< HEAD
-  ticketId       Int     @unique @map("ticket_id")
-  quantity       Int
-  unitPrice      Decimal @map("unit_price") @db.Decimal(10, 2)
-  totalPrice     Decimal @map("total_price") @db.Decimal(10, 2)
-=======
   totalPrice     Decimal @map("total_price") @db.Decimal(10, 2) 
->>>>>>> 2c7833e4
 
   createdAt DateTime @default(now()) @map("created_at")
   updatedAt DateTime @updatedAt() @map("updated_at")
 
   // Relations
   registration Registration @relation(fields: [registrationId], references: [id])
-<<<<<<< HEAD
-  ticket       Ticket       @relation(fields: [ticketId], references: [id])
-  payment      Payment?
-=======
   payment      Payment?
   items        PurchaseItem[] // Added relation to PurchaseItem
 
   // Fields for guest payment authorization
   paymentToken       String?   @unique @map("payment_token") 
   paymentTokenExpiry DateTime? @map("payment_token_expiry")
->>>>>>> 2c7833e4
 
   @@map("purchases")
 }
 
-<<<<<<< HEAD
-=======
 // New model for individual items within a purchase
 model PurchaseItem {
   id        Int     @id @default(autoincrement())
@@ -305,7 +279,6 @@
   @@map("purchase_items")
 }
 
->>>>>>> 2c7833e4
 model Payment {
   id            Int           @id @default(autoincrement()) @map("id")
   purchaseId    Int           @unique @map("purchase_id")
