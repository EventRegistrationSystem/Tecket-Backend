--- conflicted
+++ resolved
@@ -4,37 +4,26 @@
   "main": "server.js",
   "scripts": {
     "test": "echo \"Error: no test specified\" && exit 1",
-<<<<<<< HEAD
-    "start": "nodemon server.js"
-=======
     "start": "node dist/server.js",
     "dev": "nodemon src/server.ts",
     "build": "tsc",
     "watch": "tsc -w"
->>>>>>> 9f5930c2
   },
   "keywords": [],
   "author": "",
   "license": "ISC",
   "description": "",
   "dependencies": {
-<<<<<<< HEAD
-=======
     "@prisma/client": "^5.22.0",
     "@types/bcrypt": "^5.0.2",
     "@types/express": "^5.0.0",
     "@types/jsonwebtoken": "^9.0.7",
     "@types/node": "^22.9.1",
->>>>>>> 9f5930c2
     "bcrypt": "^5.1.1",
     "dotenv": "^16.4.5",
     "express": "^4.21.0",
     "jsonwebtoken": "^9.0.2",
     "mysql2": "^3.11.3",
-<<<<<<< HEAD
-    "nodemon": "^3.1.7",
-    "sequelize": "^6.37.4"
-=======
     "reflect-metadata": "^0.2.2",
     "sequelize-typescript": "^2.1.6",
     "ts-node": "^10.9.2"
@@ -44,6 +33,5 @@
     "nodemon": "^3.1.7",
     "prisma": "^5.22.0",
     "typescript": "^5.6.3"
->>>>>>> 9f5930c2
   }
 }