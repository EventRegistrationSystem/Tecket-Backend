--- conflicted
+++ resolved
@@ -2,15 +2,10 @@
 
 import { prisma } from '../config/prisma';
 import dotenv from 'dotenv';
-<<<<<<< HEAD
+
 
 dotenv.config({ path: '.env.test' });
 
-=======
-
-dotenv.config({ path: '.env.test' });
-
->>>>>>> 2c7833e4
 //Connect to test db before all tests
 beforeAll(async () => {
     await prisma.$connect();
@@ -21,15 +16,10 @@
 afterAll(async () => {
     // Clean up database in an order that respects foreign key constraints
     await prisma.payment.deleteMany();       // Depends on Purchase
-<<<<<<< HEAD
-    await prisma.purchase.deleteMany();      // Depends on Registration, Ticket
-    await prisma.response.deleteMany();      // Depends on Registration, EventQuestions
-=======
     await prisma.purchaseItem.deleteMany();  // Depends on Purchase, Ticket (Delete before Purchase)
     await prisma.purchase.deleteMany();      // Depends on Registration
     await prisma.response.deleteMany();      // Depends on Attendee, EventQuestions
     await prisma.attendee.deleteMany();      // Depends on Registration, Participant (Delete before Registration & Participant if direct link)
->>>>>>> 2c7833e4
     await prisma.eventQuestions.deleteMany(); // Depends on Event, Question
     await prisma.ticket.deleteMany();        // Depends on Event
     await prisma.registration.deleteMany();  // Depends on Event, Participant, User
