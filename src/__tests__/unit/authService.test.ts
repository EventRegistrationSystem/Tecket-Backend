import request from 'supertest';
import app from '../../app';
import { prisma } from '../../config/prisma';
import bcrypt from 'bcrypt';
<<<<<<< HEAD
import { before } from 'node:test';
=======
import jwt from 'jsonwebtoken';

// Mock external dependencies
// WHY??: 
// --We don't want to actually connect to a database during unit tests
// --We want to control the behavior of these external dependencies
//--We want our tests to run quickly and reliably

jest.mock('bcrypt');
jest.mock('jsonwebtoken');
jest.mock('../../config/prisma', () => ({
    prisma: {
        user: {
            findUnique: jest.fn(),
            create: jest.fn()
        }
    }
}));
>>>>>>> 17aedd36

describe('Authentication', () => {
    const testUser = {
        email: "test@example.email",
        password: "Password123",
        firstName: "John", 
        lastName: "Doe",
        phoneNo: "0123456789"
    }

    // Setting test conditions before each test
    beforeEach(() => {
        jest.clearAllMocks();
    })

<<<<<<< HEAD
    // Test suite 1 - Register endpoint
    describe(' POST /api/auth/register', () => {
        
        // Test 1: Registering a new user
        it('should register a new user', async() => {
            const response = await request(app).post('/api/auth/register').send(testUser);
=======

    describe('register', () => {
        const registerData = {
            email: "test@example.com",
            password: "password123",
            firstName: "John",
            lastName: "Doe",
            phoneNo: "0123456789"
        }

        // Test 1: Registering a new user
        it('should successfully register a new user', async () => {
            // Set up mocks to simulate a successful registration

            // Mock hasded password
            const hashedPassword = 'hashedPassword123';
            (bcrypt.hash as jest.Mock).mockResolvedValue(hashedPassword);

            // Mock user
            const mockUser = {
                id: 1,
                ...registerData,
                password: hashedPassword,
                role: 'PARTICIPANT',
                createdAt: new Date()
            };
            (prisma.user.create as jest.Mock).mockResolvedValue(mockUser);

            // Mock token
            const mockToken = "mockToken123";
            (jwt.sign as jest.Mock).mockResolvedValue(mockToken);

            // Call the service method
            const result = await AuthService.registerUser(registerData);

            //Verify the results
            expect(bcrypt.hash).toHaveBeenCalledWith(registerData.password, 10); // Check if password was hashed
            expect(prisma.user.create).toHaveBeenCalledWith({ // Check if user was created
                data: {
                    ...registerData,
                    password: hashedPassword,
                    role: 'PARTICIPANT'
                }
            });
>>>>>>> 17aedd36

            // Check the status code
            expect(response.status).toBe(201);
            expect(response.body.success).toBe(true);
            expect(response.body.data).toEqual(expect.objectContaining({
                email: testUser.email,
                firstName: testUser.firstName,
                lastName: testUser.lastName
            }));

            // Check for cookies
            expect(response.header['set-cookie']).toBeDefined();
            expect(response.header['set-cookie'][0]).toContain('accessToken');
            expect(response.header['set-cookie'][1]).toContain('refreshToken');

            // Check if the user was created in the database
            const user = await prisma.user.findUnique({
                where: { email: testUser.email }
            });
        })

<<<<<<< HEAD
        // Test 2: Registering an existing user
        it('should return an error if the user already exists', async() => {
            // Create a user
            await request(app).post('/api/auth/register').send(testUser);

            // Attempt to create the same user
            const response = await request(app).post('/api/auth/register').send(testUser);

            // Check the status code
            expect(response.status).toBe(400);
            expect(response.body.success).toBe(false);
            // expect(response.body.message).toBe('Email already registered');
        });
    });

    // Test suite 2 - Login endpoint
    describe('POST /api/auth/login', () => {
        beforeEach(async () => {
            // Create a user
            const hashedPassword = await bcrypt.hash(testUser.password, 10);
            await prisma.user.create({
                data: {
                    ...testUser,
                    password: hashedPassword
                }
            });
=======
        //Test 2: Error handling for existing user
        it('should throw an error if the email already exists', async () => {
            // Mock findUnique
            (prisma.user.findUnique as jest.Mock).mockResolvedValue({ id: 1 });


>>>>>>> 17aedd36
        });
    });

    // Test suite 3 - Refresh token endpoint
    describe('POST /api/auth/refresh-token', () => {});
});

// import { AuthService } from "../../services/authServices";
// import { prisma } from "../../config/prisma";
// import bcrypt from 'bcrypt';
// import jwt from 'jsonwebtoken';

// // Mock external dependencies
// // WHY??: 
// // --We don't want to actually connect to a database during unit tests
// // --We want to control the behavior of these external dependencies
// //--We want our tests to run quickly and reliably
// jest.mock('bcrypt');
// jest.mock('jsonwebtoken');
// jest.mock('../../config/prisma', () => ({
//     prisma: {
//         user: {
//             findUnique: jest.fn(),
//             create: jest.fn()
//         }
//     }
// }));

// describe('AuthService', () => {

//     // Setting test conditions before each test
//     beforeEach(() => {
//         jest.clearAllMocks();
//     })

    
//     describe('register', () => {
//         const registerData = {
//             email: "test@example.com", 
//             password: "password123",
//             firstName: "John",
//             lastName: "Doe",
//             phoneNo: "0123456789"
//         }

//         // Test 1: Registering a new user
//         it('should successfully register a new user', async () => {
//             // Set up mocks to simulate a successful registration

//             // Mock hasded password
//             const hashedPassword = 'hashedPassword123';
//             (bcrypt.hash as jest.Mock).mockResolvedValue(hashedPassword);

//             // Mock user
//             const mockUser = {
//                 id: 1,
//                 ...registerData,
//                 password: hashedPassword,
//                 role: 'PARTICIPANT',
//                 createdAt: new Date()
//             };
//             (prisma.user.create as jest.Mock).mockResolvedValue(mockUser);

//             // Mock token
//             const mockToken = "mockToken123";
//             (jwt.sign as jest.Mock).mockResolvedValue(mockToken);

//             // Call the service method
//             const result = await AuthService.registerUser(registerData);

//             //Verify the results
//             expect(bcrypt.hash).toHaveBeenCalledWith(registerData.password, 10); // Check if password was hashed
//             expect(prisma.user.create).toHaveBeenCalledWith({ // Check if user was created
//                 data: {
//                     ...registerData, 
//                     password: hashedPassword,
//                     role: 'PARTICIPANT'
//                 }
//             }); 

//             // Check the returned data
//             expect(result.user).toEqual(expect.objectContaining({
//                 email: registerData.email,
//                 firstname: registerData.firstName,
//                 lastname: registerData.lastName
//             }));
//             expect(result.token).toBe(mockToken);

//         })

//         //Test 2: Error handling for existing user
//         it('should throw an error if the email already exists', async () => {
//             // Mock findUnique
//             (prisma.user.findUnique as jest.Mock).mockResolvedValue({id : 1});

            
//         });
//     });
// });<|MERGE_RESOLUTION|>--- conflicted
+++ resolved
@@ -2,9 +2,6 @@
 import app from '../../app';
 import { prisma } from '../../config/prisma';
 import bcrypt from 'bcrypt';
-<<<<<<< HEAD
-import { before } from 'node:test';
-=======
 import jwt from 'jsonwebtoken';
 
 // Mock external dependencies
@@ -12,7 +9,6 @@
 // --We don't want to actually connect to a database during unit tests
 // --We want to control the behavior of these external dependencies
 //--We want our tests to run quickly and reliably
-
 jest.mock('bcrypt');
 jest.mock('jsonwebtoken');
 jest.mock('../../config/prisma', () => ({
@@ -23,30 +19,14 @@
         }
     }
 }));
->>>>>>> 17aedd36
-
-describe('Authentication', () => {
-    const testUser = {
-        email: "test@example.email",
-        password: "Password123",
-        firstName: "John", 
-        lastName: "Doe",
-        phoneNo: "0123456789"
-    }
+
+describe('AuthService', () => {
 
     // Setting test conditions before each test
     beforeEach(() => {
         jest.clearAllMocks();
     })
 
-<<<<<<< HEAD
-    // Test suite 1 - Register endpoint
-    describe(' POST /api/auth/register', () => {
-        
-        // Test 1: Registering a new user
-        it('should register a new user', async() => {
-            const response = await request(app).post('/api/auth/register').send(testUser);
-=======
 
     describe('register', () => {
         const registerData = {
@@ -58,8 +38,8 @@
         }
 
         // Test 1: Registering a new user
-        it('should successfully register a new user', async () => {
-            // Set up mocks to simulate a successful registration
+        it('should register a new user', async() => {
+            const response = await request(app).post('/api/auth/register').send(testUser);
 
             // Mock hasded password
             const hashedPassword = 'hashedPassword123';
@@ -90,42 +70,24 @@
                     password: hashedPassword,
                     role: 'PARTICIPANT'
                 }
-            });
->>>>>>> 17aedd36
-
-            // Check the status code
-            expect(response.status).toBe(201);
-            expect(response.body.success).toBe(true);
-            expect(response.body.data).toEqual(expect.objectContaining({
-                email: testUser.email,
-                firstName: testUser.firstName,
-                lastName: testUser.lastName
+            }); 
+
+            // Check the returned data
+            expect(result.user).toEqual(expect.objectContaining({
+                email: registerData.email,
+                firstname: registerData.firstName,
+                lastname: registerData.lastName
             }));
-
-            // Check for cookies
-            expect(response.header['set-cookie']).toBeDefined();
-            expect(response.header['set-cookie'][0]).toContain('accessToken');
-            expect(response.header['set-cookie'][1]).toContain('refreshToken');
-
-            // Check if the user was created in the database
-            const user = await prisma.user.findUnique({
-                where: { email: testUser.email }
-            });
+            expect(result.token).toBe(mockToken);
+
         })
 
-<<<<<<< HEAD
-        // Test 2: Registering an existing user
-        it('should return an error if the user already exists', async() => {
-            // Create a user
-            await request(app).post('/api/auth/register').send(testUser);
-
-            // Attempt to create the same user
-            const response = await request(app).post('/api/auth/register').send(testUser);
-
-            // Check the status code
-            expect(response.status).toBe(400);
-            expect(response.body.success).toBe(false);
-            // expect(response.body.message).toBe('Email already registered');
+        //Test 2: Error handling for existing user
+        it('should throw an error if the email already exists', async () => {
+            // Mock findUnique
+            (prisma.user.findUnique as jest.Mock).mockResolvedValue({id : 1});
+
+            
         });
     });
 
@@ -140,14 +102,6 @@
                     password: hashedPassword
                 }
             });
-=======
-        //Test 2: Error handling for existing user
-        it('should throw an error if the email already exists', async () => {
-            // Mock findUnique
-            (prisma.user.findUnique as jest.Mock).mockResolvedValue({ id: 1 });
-
-
->>>>>>> 17aedd36
         });
     });
 
