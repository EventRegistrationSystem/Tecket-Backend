import { prisma } from '../config/prisma';
import { PrismaClient, Ticket, QuestionType } from '@prisma/client'; 
import { Report, TicketAggregate, ParticipantSection, QuestionAggregate } from '../types/reportTypes'; 
import { NotFoundError } from '../utils/errors'; 

/**
 * Service class for handling report generation logic.
 */
export class ReportService {
  /**
   * Generates a comprehensive report for a given event.
   * The report includes event details, sales figures, remaining ticket information,
   * participant details, and aggregated responses to event questionnaires.
   * @param eventId - The ID of the event for which to generate the report.
   * @returns A Promise that resolves to the generated Report object.
   * @throws NotFoundError if the event with the specified ID is not found.
   */
  static async generateReport(eventId: number): Promise<Report> {
    
    // Fetch event details and all associated tickets 
    const [event, tickets] = await Promise.all([
      prisma.event.findUnique({ where: { id: eventId } }),
      prisma.ticket.findMany({ where: { eventId } }),
    ]);

    // If event is not found, throw a NotFoundError
    if (!event) {
      throw new NotFoundError('Event not found');
    }

    // Initialize aggregates for sales and remaining tickets
    const soldByTickets: TicketAggregate[] = [];
    const revenueByTickets: TicketAggregate[] = [];
    const remainingByTicket: TicketAggregate[] = [];

    let totalTicketsSold = 0;
    let totalRevenue = 0;
    let totalRemainingTickets = 0;

    // Process each ticket to calculate sales and remaining quantities
    tickets.forEach((t: Ticket) => {
      const sold = t.quantitySold;
      const unsold = t.quantityTotal - t.quantitySold;
      const revenueFromTicket = Number(t.price) * sold;

      soldByTickets.push({ name: t.name, total: sold });
      revenueByTickets.push({ name: t.name, total: revenueFromTicket });
      remainingByTicket.push({ name: t.name, total: unsold });

      totalTicketsSold += sold;
      totalRevenue += revenueFromTicket;
      totalRemainingTickets += unsold;
    });

    // Fetch all registrations for the event, including related attendee, participant, response, and question data
    const registrations = await prisma.registration.findMany({
      where: { eventId },
      include: {
        attendees: {
          include: {
            participant: true,
            ticket: { select: { name: true } }, // Use attendee's ticket relation
            responses: { // Include responses to event questions by the attendee
              include: {
                eventQuestion: { // Include the event question details
                  include: {
                    question: { include: { options: true } }, // Include the actual question text and its options
                  },
                },
              },
            },
          },
        },
        purchase: { // Include purchase details associated with the registration
          include: {
            items: { include: { ticket: true } }, // Include purchased items and their ticket details
          },
        },
      },
    });

    const participants: ParticipantSection[] = [];
    const questionsAggregate: Record<string, QuestionAggregate> = {}; // Stores aggregated answers for each question

    // Process each registration to extract participant information and aggregate question responses
    for (const reg of registrations) {
<<<<<<< HEAD
      const itemsPerAttendee = reg.purchase?.items ?? []; // Get purchased items, default to empty array if none
      reg.attendees.forEach((att, idx) => {
        // Construct participant section for the report
        participants.push({
          name: `${att.participant.firstName} ${att.participant.lastName}`,
          email: att.participant.email,
          ticket: itemsPerAttendee[idx]?.ticket?.name ?? 'Unknown', // Get ticket name, default to 'Unknown'
          questionnaireResponses: att.responses.map((r) => ({
            question: r.eventQuestion.question.questionText,
            response: r.responseText,
          })),
=======
       reg.attendees.forEach((att, idx) => {
         // Construct participant section for the report
         participants.push({
           name: `${att.participant.firstName} ${att.participant.lastName}`,
           email: att.participant.email,
           ticket: att.ticket.name,
           registrationStatus: reg.status,  // Added registration status field
           questionnaireResponses: att.responses.map((r) => ({
             question: r.eventQuestion.question.questionText,
             response: r.responseText,
           })),
>>>>>>> 4621e97d
        });

        // Aggregate responses for each question
        att.responses.forEach((r) => {
          const q = r.eventQuestion.question;
          const questionText = q.questionText;
          const options = q.options; // Options for multiple-choice questions

          // Only aggregate if the question has predefined options (e.g., multiple choice, checkbox)
          if (options && Array.isArray(options) && options.length > 0) {
            let selectedOptions: string[] = [];
            // For CHECKBOX type, responseText might be a JSON array string of selected options
            if (q.questionType === QuestionType.CHECKBOX) {
              try {
                const parsedResponse = JSON.parse(r.responseText);
                selectedOptions = Array.isArray(parsedResponse) ? parsedResponse : [r.responseText];
              } catch {
                // If parsing fails, treat responseText as a single selected option
                selectedOptions = [r.responseText];
              }
            } else {
              // For other types (RADIO, DROPDOWN), responseText is the single selected option
              selectedOptions = [r.responseText];
            }

            // Increment count for each selected option for the current question
            selectedOptions.forEach((option) => {
              if (!questionsAggregate[questionText]) {
                questionsAggregate[questionText] = {};
              }
              if (!questionsAggregate[questionText][option]) {
                questionsAggregate[questionText][option] = 0;
              }
              questionsAggregate[questionText][option] += 1;
            });
          }
        });
      });
    }

    // Construct the final report object
    const report: Report = {
      eventName: event.name,
      eventDescription: event.description ?? '', // Use empty string if description is null
      start: event.startDateTime,
      end: event.endDateTime,
      sales: {
        totalTickets: totalTicketsSold,
        revenue: totalRevenue,
        soldByTickets,
        revenueByTickets,
      },
      remaining: {
        remainingTickets: totalRemainingTickets,
        remainingByTicket,
      },
      participants,
      questions: questionsAggregate,
    };

    return report;
  }
}<|MERGE_RESOLUTION|>--- conflicted
+++ resolved
@@ -84,19 +84,6 @@
 
     // Process each registration to extract participant information and aggregate question responses
     for (const reg of registrations) {
-<<<<<<< HEAD
-      const itemsPerAttendee = reg.purchase?.items ?? []; // Get purchased items, default to empty array if none
-      reg.attendees.forEach((att, idx) => {
-        // Construct participant section for the report
-        participants.push({
-          name: `${att.participant.firstName} ${att.participant.lastName}`,
-          email: att.participant.email,
-          ticket: itemsPerAttendee[idx]?.ticket?.name ?? 'Unknown', // Get ticket name, default to 'Unknown'
-          questionnaireResponses: att.responses.map((r) => ({
-            question: r.eventQuestion.question.questionText,
-            response: r.responseText,
-          })),
-=======
        reg.attendees.forEach((att, idx) => {
          // Construct participant section for the report
          participants.push({
@@ -108,7 +95,6 @@
              question: r.eventQuestion.question.questionText,
              response: r.responseText,
            })),
->>>>>>> 4621e97d
         });
 
         // Aggregate responses for each question
