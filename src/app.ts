<<<<<<< HEAD
import express from "express"; // Reverted import
import cookieParser from "cookie-parser";
import cors from "cors";
=======
import express from 'express'; 
import cookieParser from 'cookie-parser';
import cors from 'cors';
>>>>>>> b4e0523e

// Importing routes
import authRoutes from "./routes/authRoutes";
import eventRoutes from "./routes/eventRoutes";
import userRoutes from "./routes/userRoutes";
import ticketRoutes from "./routes/ticketRoutes";
import registrationRoutes from "./routes/registrationRoutes";
import paymentRoutes from "./routes/paymentRoutes";
import emailRoutes from "./routes/emailRoutes";
import imageRoutes from "./routes/imageRoutes";

import swaggerUi from "swagger-ui-express";
import specs from "./config/swagger";
import bodyParser from "body-parser";

// Importing middlewares
const app = express();

// Stripe webhook route needs raw body parser for signature verification
app.use(
  "/api/payments/webhook/stripe",
  express.raw({ type: "application/json" })
);

// Enable CORS for all routes
app.use(
  cors({
    origin: "*", // Allow all origins (for development purposes only)
    methods: ["GET", "POST", "PUT", "PATCH", "DELETE"],
    allowedHeaders: ["Content-Type", "Authorization", "Accept"],
  })
);

app.use("/api", imageRoutes);

// Apply global middlewares
app.use(express.json({ limit: "50mb" })); // Middleware to parse JSON body for all other routes
app.use(cookieParser()); // Middleware to parse cookies
app.use(express.urlencoded({ extended: true, limit: "50mb" }));

// Swagger UI route
app.use("/api-docs", swaggerUi.serve, swaggerUi.setup(specs));

// Use routes
app.use("/api", emailRoutes);
app.use("/api/auth", authRoutes);
app.use("/api/events", eventRoutes);
app.use("/api/user", userRoutes);
app.use("/api/registrations", registrationRoutes);
// app.use('/api/payments', paymentRoutes);

app.use("/api", ticketRoutes);

export default app;<|MERGE_RESOLUTION|>--- conflicted
+++ resolved
@@ -1,12 +1,7 @@
-<<<<<<< HEAD
-import express from "express"; // Reverted import
-import cookieParser from "cookie-parser";
-import cors from "cors";
-=======
+
 import express from 'express'; 
 import cookieParser from 'cookie-parser';
 import cors from 'cors';
->>>>>>> b4e0523e
 
 // Importing routes
 import authRoutes from "./routes/authRoutes";
