import {User, UserRole} from '@prisma/client';

export interface RegisterDto {
    email: string;
    password: string;
    firstName: string;
    lastName: string;
    phoneNo?: string;
}

export interface LoginDto {
    email: string;
    password: string;
}

<<<<<<< HEAD
export interface TokenPair {
    accessToken: string;
    refreshToken: string;
}

// User object without password
export interface AuthResponse {
    user: Omit<User, 'password'>; // Omit password from User when returning
    // user: User;
    accessToken: string;
    refreshToken: string;
=======
export interface UserDto {
    id: number;
    email: string;
    firstName: string;
    lastName: string;
    phoneNo: string|null;
    role: UserRole;
    createdAt: Date;
    updatedAt: Date;
}

// User object without password for authentication response
export interface AuthResponse {
    user: UserDto; 
    accessToken: string;
>>>>>>> 02abae73
}

// Access token response
export interface TokenResponse {
    accessToken: string;
}

// Decoded refresh token structure
export interface RefreshTokenPayload {
    user_id: number;
    iat?: number;
    exp?: number;
}

// JWT Payload structure for access token
export interface JwtPayload {
    user_id: number;
    role: UserRole;
    iat?: number;
    exp?: number;
}

// Extend Express Request type to include user information
declare global {
    namespace Express {
        interface Request {
            user?: JwtPayload
        }
    }
}<|MERGE_RESOLUTION|>--- conflicted
+++ resolved
@@ -13,19 +13,6 @@
     password: string;
 }
 
-<<<<<<< HEAD
-export interface TokenPair {
-    accessToken: string;
-    refreshToken: string;
-}
-
-// User object without password
-export interface AuthResponse {
-    user: Omit<User, 'password'>; // Omit password from User when returning
-    // user: User;
-    accessToken: string;
-    refreshToken: string;
-=======
 export interface UserDto {
     id: number;
     email: string;
@@ -41,7 +28,6 @@
 export interface AuthResponse {
     user: UserDto; 
     accessToken: string;
->>>>>>> 02abae73
 }
 
 // Access token response
